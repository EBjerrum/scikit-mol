# checking that the new transformers can work within a scikitlearn pipeline of the kind
# Pipeline([("s2m", SmilesToMol()), ("FP", FPTransformer()), ("RF", RandomForestRegressor())])
# using some test data stored in ./data/SLC6A4_active_excape_subset.csv

# to run as
# pytest tests/test_transformers.py --> tests/test_transformers.py::test_transformer PASSED


import pytest
import pandas as pd
from sklearn.pipeline import Pipeline
from sklearn.ensemble import RandomForestRegressor
<<<<<<< HEAD
from scikit_mol.conversions import SmilesToMolTransformer
from scikit_mol.fingerprints import MACCSKeysFingerprintTransformer, RDKitFingerprintTransformer, AtomPairFingerprintTransformer, \
                                    TopologicalTorsionFingerprintTransformer, MorganFingerprintTransformer
=======
from scikit_mol.transformers import SmilesToMol
from scikit_mol.transformers import MACCSTransformer, RDKitFPTransformer, AtomPairFingerprintTransformer, \
                                    TopologicalTorsionFingerprintTransformer, MorganTransformer, SECFingerprintTransformer, \
                                    MHFingerprintTransformer
>>>>>>> bed1c8f4

from fixtures import SLC6A4_subset

def test_transformer(SLC6A4_subset):
    # load some toy data for quick testing on a small number of samples
    X_smiles, Y = SLC6A4_subset.SMILES, SLC6A4_subset.pXC50
    X_train, X_test = X_smiles[:128], X_smiles[128:]
    Y_train, Y_test = Y[:128], Y[128:]

    # run FP with default parameters except when useCounts can be given as an argument
    FP_dict = {"MACCSTransformer": [MACCSKeysFingerprintTransformer, None],
               "RDKitFPTransformer": [RDKitFingerprintTransformer, None],
               "AtomPairFingerprintTransformer": [AtomPairFingerprintTransformer, False],
               "AtomPairFingerprintTransformer useCounts": [AtomPairFingerprintTransformer, True],
               "TopologicalTorsionFingerprintTransformer": [TopologicalTorsionFingerprintTransformer, False],
               "TopologicalTorsionFingerprintTransformer useCounts": [TopologicalTorsionFingerprintTransformer, True],
<<<<<<< HEAD
               "MorganTransformer": [MorganFingerprintTransformer, False],
               "MorganTransformer useCounts": [MorganFingerprintTransformer, True]}
=======
               "MorganTransformer": [MorganTransformer, False],
               "MorganTransformer useCounts": [MorganTransformer, True],
               "SECFingerprintTransformer": [SECFingerprintTransformer, None],
               "MHFingerprintTransformer": [MHFingerprintTransformer, None]}
>>>>>>> bed1c8f4

    # fit on toy data and print train/test score if successful or collect the failed FP
    failed_FP = []
    for FP_name, (FP, useCounts) in FP_dict.items():
        try:
            print(f"\nrunning pipeline fitting and scoring for {FP_name} with useCounts={useCounts}")
            if useCounts is None:
                pipeline = Pipeline([("s2m", SmilesToMolTransformer()), ("FP", FP()), ("RF", RandomForestRegressor())])
            else:
                pipeline = Pipeline([("s2m", SmilesToMolTransformer()), ("FP", FP(useCounts=useCounts)), ("RF", RandomForestRegressor())])
            pipeline.fit(X_train, Y_train)
            train_score = pipeline.score(X_train, Y_train)
            test_score = pipeline.score(X_test, Y_test)
            print(f"\nfitting and scoring completed train_score={train_score}, test_score={test_score}")
        except:
            print(f"\n!!!! FAILED pipeline fitting and scoring for {FP_name} with useCounts={useCounts}")
            failed_FP.append(FP_name)
            pass

    # overall result
    assert len(failed_FP) == 0, f"the following FP have failed {failed_FP}"







<|MERGE_RESOLUTION|>--- conflicted
+++ resolved
@@ -10,16 +10,11 @@
 import pandas as pd
 from sklearn.pipeline import Pipeline
 from sklearn.ensemble import RandomForestRegressor
-<<<<<<< HEAD
 from scikit_mol.conversions import SmilesToMolTransformer
 from scikit_mol.fingerprints import MACCSKeysFingerprintTransformer, RDKitFingerprintTransformer, AtomPairFingerprintTransformer, \
-                                    TopologicalTorsionFingerprintTransformer, MorganFingerprintTransformer
-=======
-from scikit_mol.transformers import SmilesToMol
-from scikit_mol.transformers import MACCSTransformer, RDKitFPTransformer, AtomPairFingerprintTransformer, \
-                                    TopologicalTorsionFingerprintTransformer, MorganTransformer, SECFingerprintTransformer, \
+                                    TopologicalTorsionFingerprintTransformer, MorganFingerprintTransformer, SECFingerprintTransformer, \
                                     MHFingerprintTransformer
->>>>>>> bed1c8f4
+
 
 from fixtures import SLC6A4_subset
 
@@ -36,15 +31,10 @@
                "AtomPairFingerprintTransformer useCounts": [AtomPairFingerprintTransformer, True],
                "TopologicalTorsionFingerprintTransformer": [TopologicalTorsionFingerprintTransformer, False],
                "TopologicalTorsionFingerprintTransformer useCounts": [TopologicalTorsionFingerprintTransformer, True],
-<<<<<<< HEAD
                "MorganTransformer": [MorganFingerprintTransformer, False],
-               "MorganTransformer useCounts": [MorganFingerprintTransformer, True]}
-=======
-               "MorganTransformer": [MorganTransformer, False],
-               "MorganTransformer useCounts": [MorganTransformer, True],
+               "MorganTransformer useCounts": [MorganFingerprintTransformer, True],
                "SECFingerprintTransformer": [SECFingerprintTransformer, None],
                "MHFingerprintTransformer": [MHFingerprintTransformer, None]}
->>>>>>> bed1c8f4
 
     # fit on toy data and print train/test score if successful or collect the failed FP
     failed_FP = []
