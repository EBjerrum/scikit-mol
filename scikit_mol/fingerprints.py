#%%
from multiprocessing import Pool, get_context
import multiprocessing
import re
from typing import Union
from rdkit import Chem
from rdkit import DataStructs
#from rdkit.Chem.AllChem import GetMorganFingerprintAsBitVect
from rdkit.Chem import rdMolDescriptors
from rdkit.Chem import rdFingerprintGenerator
from rdkit.Chem import rdMHFPFingerprint
from rdkit.Avalon import pyAvalonTools

import numpy as np
import pandas as pd
from scipy.sparse import lil_matrix
from scipy.sparse import vstack

from sklearn.base import BaseEstimator, TransformerMixin
<<<<<<< HEAD
from scikit_mol._invalid import NumpyArrayWithInvalidInstances, rdkit_error_handling

from abc import ABC, abstractmethod

=======
from scikit_mol.core import check_transform_input

from abc import ABC, abstractmethod

_PATTERN_FINGERPRINT_TRANSFORMER = re.compile(r"^(?P<fingerprint_name>\w+)FingerprintTransformer$")
>>>>>>> 902d5490

#%%
class FpsTransformer(ABC, BaseEstimator, TransformerMixin):

    def __init__(self, parallel: Union[bool, int] = False, start_method: str = None):
        self.parallel = parallel
        self.start_method = start_method #TODO implement handling of start_method

    # The dtype of the fingerprint array computed by the transformer
    # If needed this property can be overwritten in the child class.
    _DTYPE_FINGERPRINT = np.int8

    def _get_column_prefix(self) -> str:
        matched = _PATTERN_FINGERPRINT_TRANSFORMER.match(type(self).__name__)
        if matched:
            fingerprint_name = matched.group("fingerprint_name")
            return f"fp_{fingerprint_name.lower()}"
        else:
            return "fp"

    def _get_n_digits_column_suffix(self) -> int:
        return len(str(self.nBits))

    def get_display_feature_names_out(self, input_features=None):
        """Get feature names for display purposes

        All feature names will have the same length,
        since the different elements will be prefixed with zeros
        depending on the number of bits.
        """
        prefix = self._get_column_prefix()
        n_digits = self._get_n_digits_column_suffix()
        return np.array([f"{prefix}_{str(i).zfill(n_digits)}" for i in range(1, self.nBits + 1)])

    def get_feature_names_out(self, input_features=None):
        """Get feature names for fingerprint transformers

        This method is used by the scikit-learn set_output API
        to get the column names of the transformed dataframe.
        """
        prefix = self._get_column_prefix()
        return np.array([f"{prefix}_{i}" for i in range(1, self.nBits + 1)])

    @abstractmethod
    def _mol2fp(self, mol):
        """Generate descriptor from mol

        MUST BE OVERWRITTEN
        """
        raise NotImplementedError("_mol2fp not implemented")

    def _fp2array(self, fp):
        arr = np.zeros((self.nBits,), dtype=self._DTYPE_FINGERPRINT)
        DataStructs.ConvertToNumpyArray(fp, arr)
        return arr

    def _transform_mol(self, mol):
        fp = self._mol2fp(mol)
        arr = self._fp2array(fp)
        return arr

    def fit(self, X, y=None):
        """Included for scikit-learn compatibility

        Also sets the column prefix for use by the transform method with dataframe output.
        """
        return self

    @check_transform_input
    def _transform(self, X):
<<<<<<< HEAD
        arr_list = []
=======
        arr = np.zeros((len(X), self.nBits), dtype=self._DTYPE_FINGERPRINT)
>>>>>>> 902d5490
        for i, mol in enumerate(X):
            arr_list.append(self._transform_mol(mol))
        return NumpyArrayWithInvalidInstances(arr_list)

    def _transform_sparse(self, X):
        arr = np.zeros((len(X), self.nBits), dtype=self._DTYPE_FINGERPRINT)
        for i, mol in enumerate(X):
            arr[i,:] = self._transform_mol(mol)
        
        return lil_matrix(arr)

    @rdkit_error_handling
    def transform(self, X, y=None):
        """Transform a list of RDKit molecule objects into a fingerprint array

        Parameters
        ----------
        X : (List, np.array, pd.Series)
            A list of RDKit molecules
        y : NoneType, optional
            Target values for scikit-learn compatibility, not used, by default None

        Returns
        -------
        np.array
            Fingerprints, shape (samples, fingerprint size)
        """
        if not self.parallel:
            return self._transform(X)

        elif self.parallel:
            n_processes = self.parallel if self.parallel > 1 else None # Pool(processes=None) autodetects
            n_chunks = n_processes if n_processes is not None else multiprocessing.cpu_count() 
            
            with get_context(self.start_method).Pool(processes=n_processes) as pool:
                x_chunks = np.array_split(X, n_chunks)
                #TODO check what is fastest, pickle or recreate and do this only for classes that need this
                #arrays = pool.map(self._transform, x_chunks)
                parameters = self.get_params()
                # TODO: create "transform_parallel" function in the core module,
                # and use it here and in the descriptors transformer
                #x_chunks = [np.array(x).reshape(-1, 1) for x in x_chunks]
                arrays = pool.map(parallel_helper, [(self.__class__.__name__, parameters, x_chunk) for x_chunk in x_chunks]) 
                arr_list = []
                arr_list.extend(arrays)
            return arr_list


class MACCSKeysFingerprintTransformer(FpsTransformer):
    def __init__(self, parallel: Union[bool, int] = False):
        """MACCS keys fingerprinter
        calculates the 167 fixed MACCS keys
        """
        super().__init__(parallel = parallel)
        self.nBits = 167

    @property
    def nBits(self):
        return self._nBits

    @nBits.setter
    def nBits(self, nBits):
        if nBits != 167:
            raise ValueError("nBits can only be 167, matching the number of defined MACCS keys!")
        self._nBits = nBits

    def _mol2fp(self, mol):
        return rdMolDescriptors.GetMACCSKeysFingerprint(
            mol
        )

class RDKitFingerprintTransformer(FpsTransformer):
    def __init__(self, minPath:int = 1, maxPath:int =7, useHs:bool = True, branchedPaths:bool = True,
                 useBondOrder:bool = True, countSimulation:bool = False, countBounds = None,
                 fpSize:int  = 2048, numBitsPerFeature:int = 2, atomInvariantsGenerator = None,
                 parallel: Union[bool, int] = False
                 ):
        """Calculates the RDKit fingerprints

        Parameters
        ----------
        minPath : int, optional
            the minimum path length (in bonds) to be included, by default 1
        maxPath : int, optional
            the maximum path length (in bonds) to be included, by default 7
        useHs : bool, optional
            toggles inclusion of Hs in paths (if the molecule has explicit Hs), by default True
        branchedPaths : bool, optional
            toggles generation of branched subgraphs, not just linear paths, by default True
        useBondOrder : bool, optional
            toggles inclusion of bond orders in the path hashes, by default True
        countSimulation : bool, optional
            if set, use count simulation while generating the fingerprint, by default False
        countBounds : _type_, optional
            boundaries for count simulation, corresponding bit will be set if the count is higher than the number provided for that spot, by default None
        fpSize : int, optional
            size of the generated fingerprint, does not affect the sparse versions, by default 2048
        numBitsPerFeature : int, optional
            the number of bits set per path/subgraph found, by default 2
        atomInvariantsGenerator : _type_, optional
            atom invariants to be used during fingerprint generation, by default None
        """
        super().__init__(parallel = parallel)
        self.minPath = minPath
        self.maxPath = maxPath
        self.useHs = useHs
        self.branchedPaths = branchedPaths
        self.useBondOrder = useBondOrder
        self.countSimulation = countSimulation
        self.countBounds = countBounds
        self.fpSize = fpSize
        self.numBitsPerFeature = numBitsPerFeature
        self.atomInvariantsGenerator = atomInvariantsGenerator

    @property
    def fpSize(self):
        return self.nBits

    #Scikit-Learn expects to be able to set fpSize directly on object via .set_params(), so this updates nBits used by the abstract class
    @fpSize.setter
    def fpSize(self, fpSize):
        self.nBits = fpSize

    def _mol2fp(self, mol):
        generator = rdFingerprintGenerator.GetRDKitFPGenerator(minPath=int(self.minPath), maxPath=int(self.maxPath),
                                                               useHs=bool(self.useHs), branchedPaths=bool(self.branchedPaths),
                                                               useBondOrder=bool(self.useBondOrder),
                                                               countSimulation=bool(self.countSimulation),
                                                               countBounds=bool(self.countBounds), fpSize=int(self.fpSize),
                                                               numBitsPerFeature=int(self.numBitsPerFeature),
                                                               atomInvariantsGenerator=self.atomInvariantsGenerator
                                                               )
        return generator.GetFingerprint(mol)

class AtomPairFingerprintTransformer(FpsTransformer): #FIXME, some of the init arguments seems to be molecule specific, and should probably not be setable?
    def __init__(self, minLength:int = 1, maxLength:int = 30, fromAtoms = 0, ignoreAtoms = 0, atomInvariants = 0,
                 nBitsPerEntry:int = 4, includeChirality:bool = False, use2D:bool = True, confId:int = -1, nBits=2048,
                 useCounts:bool=False, parallel: Union[bool, int] = False,):
        super().__init__(parallel = parallel)
        self.minLength = minLength
        self.maxLength = maxLength
        self.fromAtoms = fromAtoms
        self.ignoreAtoms = ignoreAtoms
        self.atomInvariants = atomInvariants
        self.includeChirality = includeChirality
        self.use2D = use2D
        self.confId = confId
        self.nBits = nBits
        self.nBitsPerEntry = nBitsPerEntry
        self.useCounts = useCounts

    def _mol2fp(self, mol):
        if self.useCounts:
            return rdMolDescriptors.GetHashedAtomPairFingerprint(mol, nBits=int(self.nBits),
                                                                 minLength=int(self.minLength),
                                                                 maxLength=int(self.maxLength),
                                                                 fromAtoms=self.fromAtoms,
                                                                 ignoreAtoms=self.ignoreAtoms,
                                                                 atomInvariants=self.atomInvariants,
                                                                 includeChirality=bool(self.includeChirality),
                                                                 use2D=bool(self.use2D),
                                                                 confId=int(self.confId)
                                                           )
        else:
            return rdMolDescriptors.GetHashedAtomPairFingerprintAsBitVect(mol, nBits=int(self.nBits),
                                                                          minLength=int(self.minLength),
                                                                          maxLength=int(self.maxLength),
                                                                          fromAtoms=self.fromAtoms,
                                                                          ignoreAtoms=self.ignoreAtoms,
                                                                          atomInvariants=self.atomInvariants,
                                                                          nBitsPerEntry=int(self.nBitsPerEntry),
                                                                          includeChirality=bool(self.includeChirality),
                                                                          use2D=bool(self.use2D),
                                                                          confId=int(self.confId)
                                                       )

class TopologicalTorsionFingerprintTransformer(FpsTransformer):
    def __init__(self, targetSize:int = 4, fromAtoms = 0, ignoreAtoms = 0, atomInvariants = 0,
                 includeChirality:bool = False, nBitsPerEntry:int = 4, nBits=2048,
                 useCounts:bool=False, parallel: Union[bool, int] = False):
        super().__init__(parallel = parallel)
        self.targetSize = targetSize
        self.fromAtoms = fromAtoms
        self.ignoreAtoms = ignoreAtoms
        self.atomInvariants = atomInvariants
        self.includeChirality = includeChirality
        self.nBitsPerEntry = nBitsPerEntry
        self.nBits = nBits
        self.useCounts = useCounts

    def _mol2fp(self, mol):
        if self.useCounts:
            return rdMolDescriptors.GetHashedTopologicalTorsionFingerprint(mol, nBits=int(self.nBits),
                                                                           targetSize=int(self.targetSize),
                                                                           fromAtoms=self.fromAtoms,
                                                                           ignoreAtoms=self.ignoreAtoms,
                                                                           atomInvariants=self.atomInvariants,
                                                                           includeChirality=bool(self.includeChirality),
                                                           )
        else:
            return rdMolDescriptors.GetHashedTopologicalTorsionFingerprintAsBitVect(mol, nBits=int(self.nBits),
                                                                                    targetSize=int(self.targetSize),
                                                                                    fromAtoms=self.fromAtoms,
                                                                                    ignoreAtoms=self.ignoreAtoms,
                                                                                    atomInvariants=self.atomInvariants,
                                                                                    includeChirality=bool(self.includeChirality),
                                                                                    nBitsPerEntry=int(self.nBitsPerEntry)
                                                                                    )

class MHFingerprintTransformer(FpsTransformer):
    # https://jcheminf.biomedcentral.com/articles/10.1186/s13321-018-0321-8
    def __init__(self, radius:int=3, rings:bool=True, isomeric:bool=False, kekulize:bool=False,
                 min_radius:int=1, n_permutations:int=2048, seed:int=42, parallel: Union[bool, int] = False,):
        """Transforms the RDKit mol into the MinHash fingerprint (MHFP)

        Args:
            radius (int, optional): The MHFP radius. Defaults to 3.
            rings (bool, optional): Whether or not to include rings in the shingling. Defaults to True.
            isomeric (bool, optional): Whether the isomeric SMILES to be considered. Defaults to False.
            kekulize (bool, optional): Whether or not to kekulize the extracted SMILES. Defaults to False.
            min_radius (int, optional): The minimum radius that is used to extract n-gram. Defaults to 1.
            n_permutations (int, optional): The number of permutations used for hashing. Defaults to 0, 
            this is effectively the length of the FP
            seed (int, optional): The value used to seed numpy.random. Defaults to 0.
        """
        super().__init__(parallel = parallel)
        self.radius = radius
        self.rings = rings
        self.isomeric = isomeric
        self.kekulize = kekulize
        self.min_radius = min_radius
        #Set the .n_permutations and .seed without creating the encoder twice
        self._n_permutations = n_permutations
        self._seed = seed
        # create the encoder instance
        self._recreate_encoder()

    def __getstate__(self):
        # Get the state of the parent class
        state = super().__getstate__()
        # Remove the unpicklable property from the state
        state.pop("mhfp_encoder", None) # mhfp_encoder is not picklable
        return state

    def __setstate__(self, state):
        # Restore the state of the parent class
        super().__setstate__(state)
        # Re-create the unpicklable property
        self._recreate_encoder()

    _DTYPE_FINGERPRINT = np.int32

    def _mol2fp(self, mol):
        fp = self.mhfp_encoder.EncodeMol(mol, self.radius, self.rings, self.isomeric, self.kekulize, self.min_radius)
        return fp
    
    def _fp2array(self, fp):
        return np.array(fp)

    def _recreate_encoder(self):
        self.mhfp_encoder = rdMHFPFingerprint.MHFPEncoder(self._n_permutations, self._seed)

    @property
    def seed(self):
        return self._seed

    @seed.setter
    def seed(self, seed):
        self._seed = seed
        # each time the seed parameter is modified refresh an instance of the encoder
        self._recreate_encoder()

    @property
    def n_permutations(self):
        return self._n_permutations

    @n_permutations.setter
    def n_permutations(self, n_permutations):
        self._n_permutations = n_permutations
        # each time the n_permutations parameter is modified refresh an instance of the encoder
        self._recreate_encoder()

    @property
    def nBits(self):
        # to be compliant with the requirement of the base class
        return self._n_permutations

class SECFingerprintTransformer(FpsTransformer):
    # https://jcheminf.biomedcentral.com/articles/10.1186/s13321-018-0321-8
    def __init__(self, radius:int=3, rings:bool=True, isomeric:bool=False, kekulize:bool=False,
                 min_radius:int=1, length:int=2048, n_permutations:int=0, seed:int=0, parallel: Union[bool, int] = False,):
        """Transforms the RDKit mol into the SMILES extended connectivity fingerprint (SECFP)

        Args:
            radius (int, optional): The MHFP radius. Defaults to 3.
            rings (bool, optional): Whether or not to include rings in the shingling. Defaults to True.
            isomeric (bool, optional): Whether the isomeric SMILES to be considered. Defaults to False.
            kekulize (bool, optional): Whether or not to kekulize the extracted SMILES. Defaults to False.
            min_radius (int, optional): The minimum radius that is used to extract n-gram. Defaults to 1.
            length (int, optional): The length of the folded fingerprint. Defaults to 2048.
            n_permutations (int, optional): The number of permutations used for hashing. Defaults to 0.
            seed (int, optional): The value used to seed numpy.random. Defaults to 0.
        """
        super().__init__(parallel = parallel)
        self.radius = radius
        self.rings = rings
        self.isomeric = isomeric
        self.kekulize = kekulize
        self.min_radius = min_radius
        self.length = length
        #Set the .n_permutations and seed without creating the encoder twice
        self._n_permutations = n_permutations
        self._seed = seed
        # create the encoder instance
        self._recreate_encoder()

    def __getstate__(self):
        # Get the state of the parent class
        state = super().__getstate__()
        # Remove the unpicklable property from the state
        state.pop("mhfp_encoder", None) # mhfp_encoder is not picklable
        return state

    def __setstate__(self, state):
        # Restore the state of the parent class
        super().__setstate__(state)
        # Re-create the unpicklable property
        self._recreate_encoder()

    def _mol2fp(self, mol):
        return self.mhfp_encoder.EncodeSECFPMol(mol, self.radius, self.rings, self.isomeric, self.kekulize, self.min_radius, self.length) 

    def _recreate_encoder(self):
        self.mhfp_encoder = rdMHFPFingerprint.MHFPEncoder(self._n_permutations, self._seed)

    @property
    def seed(self):
        return self._seed

    @seed.setter
    def seed(self, seed):
        self._seed = seed
        # each time the seed parameter is modified refresh an instace of the encoder
        self._recreate_encoder()

    @property
    def n_permutations(self):
        return self._n_permutations

    @n_permutations.setter
    def n_permutations(self, n_permutations):
        self._n_permutations = n_permutations
        # each time the n_permutations parameter is modified refresh an instace of the encoder
        self._recreate_encoder()

    @property
    def nBits(self):
        # to be compliant with the requirement of the base class
        return self.length

class MorganFingerprintTransformer(FpsTransformer):
    def __init__(self, nBits=2048, radius=2, useChirality=False, useBondTypes=True, useFeatures=False, useCounts=False, parallel: Union[bool, int] = False,):
        """Transform RDKit mols into Count or bit-based hashed MorganFingerprints

        Parameters
        ----------
        nBits : int, optional
            Size of the hashed fingerprint, by default 2048
        radius : int, optional
            Radius of the fingerprint, by default 2
        useChirality : bool, optional
            Include chirality in calculation of the fingerprint keys, by default False
        useBondTypes : bool, optional
            Include bondtypes in calculation of the fingerprint keys, by default True
        useFeatures : bool, optional
            use chemical features, rather than atom-type in calculation of the fingerprint keys, by default False
        useCounts : bool, optional
            If toggled will create the count and not bit-based fingerprint, by default False
        """
        super().__init__(parallel = parallel)
        self.nBits = nBits
        self.radius = radius
        self.useChirality = useChirality
        self.useBondTypes = useBondTypes
        self.useFeatures = useFeatures
        self.useCounts = useCounts

    def _mol2fp(self, mol):
        if self.useCounts:
            return rdMolDescriptors.GetHashedMorganFingerprint(
                mol,int(self.radius),nBits=int(self.nBits), useFeatures=bool(self.useFeatures),
                useChirality=bool(self.useChirality), useBondTypes=bool(self.useBondTypes)
            )
        else:
            return rdMolDescriptors.GetMorganFingerprintAsBitVect(
                mol,int(self.radius),nBits=int(self.nBits), useFeatures=bool(self.useFeatures),
                useChirality=bool(self.useChirality), useBondTypes=bool(self.useBondTypes)
            )
        
class AvalonFingerprintTransformer(FpsTransformer):
    # Fingerprint from the Avalon toolkeit, https://doi.org/10.1021/ci050413p
    def __init__(self, nBits:int = 512, isQuery:bool = False, resetVect:bool = False, bitFlags:int = 15761407, useCounts:bool = False, parallel: Union[bool, int] = False,):
        """ Transform RDKit mols into Count or bit-based Avalon Fingerprints

        Parameters
        ----------
        nBits : int, optional
            Size of the fingerprint, by default 512
        isQuery : bool, optional
            use the fingerprint for a query structure, by default False
        resetVect : bool, optional
            reset vector, by default False      NB: only used in GetAvalonFP (not for GetAvalonCountFP)
        bitFlags : int, optional
            Substructure fingerprint (32767) or similarity fingerprint (15761407) by default 15761407
        useCounts : bool, optional
            If toggled will create the count and not bit-based fingerprint, by default False
        """
        super().__init__(parallel = parallel)
        self.nBits = nBits
        self.isQuery = isQuery
        self.resetVect = resetVect
        self.bitFlags = bitFlags
        self.useCounts = useCounts
        
    def _mol2fp(self, mol):
        if self.useCounts:
            return pyAvalonTools.GetAvalonCountFP(mol,
                                                  nBits=int(self.nBits),
                                                  isQuery=bool(self.isQuery),
                                                  bitFlags=int(self.bitFlags)
            )
        else:
            return pyAvalonTools.GetAvalonFP(mol,
                                             nBits=int(self.nBits),
                                             isQuery=bool(self.isQuery),
                                             resetVect=bool(self.resetVect),
                                             bitFlags=int(self.bitFlags)                      
            )


def parallel_helper(args):
    """Parallel_helper takes a tuple with classname, the objects parameters and the mols to process.
    Then instantiates the class with the parameters and processes the mol.
    Intention is to be able to do this in chilcprocesses as some classes can't be pickled"""
    classname, parameters, X_mols = args
    from scikit_mol import fingerprints
    transformer = getattr(fingerprints, classname)(**parameters)
    return transformer._transform(X_mols)
<|MERGE_RESOLUTION|>--- conflicted
+++ resolved
@@ -17,18 +17,13 @@
 from scipy.sparse import vstack
 
 from sklearn.base import BaseEstimator, TransformerMixin
-<<<<<<< HEAD
+from scikit_mol.core import check_transform_input
 from scikit_mol._invalid import NumpyArrayWithInvalidInstances, rdkit_error_handling
 
 from abc import ABC, abstractmethod
 
-=======
-from scikit_mol.core import check_transform_input
-
-from abc import ABC, abstractmethod
 
 _PATTERN_FINGERPRINT_TRANSFORMER = re.compile(r"^(?P<fingerprint_name>\w+)FingerprintTransformer$")
->>>>>>> 902d5490
 
 #%%
 class FpsTransformer(ABC, BaseEstimator, TransformerMixin):
@@ -99,11 +94,7 @@
 
     @check_transform_input
     def _transform(self, X):
-<<<<<<< HEAD
         arr_list = []
-=======
-        arr = np.zeros((len(X), self.nBits), dtype=self._DTYPE_FINGERPRINT)
->>>>>>> 902d5490
         for i, mol in enumerate(X):
             arr_list.append(self._transform_mol(mol))
         return NumpyArrayWithInvalidInstances(arr_list)
@@ -146,7 +137,7 @@
                 # TODO: create "transform_parallel" function in the core module,
                 # and use it here and in the descriptors transformer
                 #x_chunks = [np.array(x).reshape(-1, 1) for x in x_chunks]
-                arrays = pool.map(parallel_helper, [(self.__class__.__name__, parameters, x_chunk) for x_chunk in x_chunks]) 
+                arrays = pool.map(parallel_helper, [(self.__class__.__name__, parameters, x_chunk) for x_chunk in x_chunks])
                 arr_list = []
                 arr_list.extend(arrays)
             return arr_list
