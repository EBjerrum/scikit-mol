from multiprocessing import get_context
import multiprocessing
from typing import Union
from rdkit import Chem

import numpy as np
from sklearn.base import BaseEstimator, TransformerMixin

<<<<<<< HEAD
from scikit_mol._invalid import InvalidInstance
=======
from scikit_mol.core import check_transform_input, feature_names_default_mol ,DEFAULT_MOL_COLUMN_NAME
>>>>>>> 902d5490


class SmilesToMolTransformer(BaseEstimator, TransformerMixin):

    def __init__(self, parallel: Union[bool, int] = False):
        self.parallel = parallel
        self.start_method = None  #TODO implement handling of start_method

    @feature_names_default_mol
    def get_feature_names_out(self, input_features=None):
        return input_features

    def fit(self, X=None, y=None):
        """Included for scikit-learn compatibility, does nothing"""
        return self

    def transform(self, X_smiles_list, y=None):
        """Converts SMILES into RDKit mols

        Parameters
        ----------
        X_smiles_list : list-like
            A list of RDKit parsable strings

        Returns
        -------
        List
            List of RDKit mol objects

        Raises
        ------
        ValueError
            Raises ValueError if a SMILES string is unparsable by RDKit
        """
        

        if not self.parallel:
            return self._transform(X_smiles_list)
        elif self.parallel:
            n_processes = self.parallel if self.parallel > 1 else None # Pool(processes=None) autodetects
            n_chunks = n_processes*2 if n_processes is not None else multiprocessing.cpu_count()*2 #TODO, tune the number of chunks per child process
            with get_context(self.start_method).Pool(processes=n_processes) as pool:
                    x_chunks = np.array_split(X_smiles_list, n_chunks)
                    arrays = pool.map(self._transform, x_chunks) #is the helper function a safer way of handling the picklind and child process communication
                    arr = np.concatenate(arrays)
                    return arr

    @check_transform_input
    def _transform(self, X):
        X_out = []
        for smiles in X:
            mol = Chem.MolFromSmiles(smiles)
            if mol:
                X_out.append(mol)
            else:
<<<<<<< HEAD
                X_out.append(InvalidInstance(str(self), "Invalid Smiles."))
        return X_out
=======
                raise ValueError(f'Issue with parsing SMILES {smiles}\nYou probably should use the scikit-mol.sanitizer.Sanitizer on your dataset first')

        return np.array(X_out).reshape(-1,1)
>>>>>>> 902d5490

    @check_transform_input
    def inverse_transform(self, X_mols_list, y=None): #TODO, maybe the inverse transform should be configurable e.g. isomericSmiles etc.?
        X_out = []

        for mol in X_mols_list:
            smiles = Chem.MolToSmiles(mol)
            X_out.append(smiles)

        return np.array(X_out).reshape(-1,1)<|MERGE_RESOLUTION|>--- conflicted
+++ resolved
@@ -6,11 +6,9 @@
 import numpy as np
 from sklearn.base import BaseEstimator, TransformerMixin
 
-<<<<<<< HEAD
+from scikit_mol.core import check_transform_input, feature_names_default_mol ,DEFAULT_MOL_COLUMN_NAME
+
 from scikit_mol._invalid import InvalidInstance
-=======
-from scikit_mol.core import check_transform_input, feature_names_default_mol ,DEFAULT_MOL_COLUMN_NAME
->>>>>>> 902d5490
 
 
 class SmilesToMolTransformer(BaseEstimator, TransformerMixin):
@@ -66,14 +64,8 @@
             if mol:
                 X_out.append(mol)
             else:
-<<<<<<< HEAD
                 X_out.append(InvalidInstance(str(self), "Invalid Smiles."))
         return X_out
-=======
-                raise ValueError(f'Issue with parsing SMILES {smiles}\nYou probably should use the scikit-mol.sanitizer.Sanitizer on your dataset first')
-
-        return np.array(X_out).reshape(-1,1)
->>>>>>> 902d5490
 
     @check_transform_input
     def inverse_transform(self, X_mols_list, y=None): #TODO, maybe the inverse transform should be configurable e.g. isomericSmiles etc.?
